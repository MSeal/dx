--- conflicted
+++ resolved
@@ -115,33 +115,7 @@
             display_id=display_id,
             metadata=metadata,
         )
-
-<<<<<<< HEAD
-=======
-    # TODO: replace with custom callout media type or remove altogether
-    # we can't reference a variable type to suggest to users to perform a `df.query()`
-    # type operation since it was never declared in the first place
-    # if not df_name.startswith("unk_dataframe_"):
-    #     output_variable_name = output_variable_name or "new_df"
-    #     # wrapping the triple quotes internally so the user can copy/paste directly
-    #     # without worry of double/single quotes in their data not being handled
-    #     pandas_query_str = f'"""{pandas_filter.format(df_name=df_name)}"""'
-    #     filter_code = (
-    #         f"""{output_variable_name} = {df_name}.query({pandas_query_str}, engine="python")"""
-    #     )
-    #     filter_msg = f"""Copy the following snippet into a cell below to save this subset to a new dataframe:
-    #     <pre style="background-color:white; padding:0.5rem; border-radius:5px;">{html.escape(filter_code, quote=True)}</pre>
-    #     """
-    #     display_callout(
-    #         filter_msg,
-    #         header=False,
-    #         icon="info",
-    #         level="success",
-    #         display_id=display_id + "-primary",
-    #         update=True,
-    #     )
-
->>>>>>> 07a71bb4
+        
 
 def handle_resample(data: dict) -> None:
     # TODO: add resample message to types.py
