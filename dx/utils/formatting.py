import pandas as pd
import structlog

from dx.settings import settings
from dx.utils import datatypes, date_time, geometry

logger = structlog.get_logger(__name__)


def human_readable_size(size_bytes: int) -> str:
    """
    Converts bytes to a more human-readable string.

    >>> human_readable_size(1689445298)
    '1.5 GiB'
    """
    size_str = ""
    for unit in ["B", "KiB", "MiB", "GiB", "TiB"]:
        if abs(size_bytes) < 1024.0:
            size_str = f"{size_bytes:3.1f} {unit}"
            break
        size_bytes /= 1024.0
    return size_str


def is_default_index(index: pd.Index) -> bool:
    """
    Returns True if the index have no specified name,
    are of `int` type, and are a pd.Index (instead of pd.MultiIndex).
    """
    if isinstance(index, pd.MultiIndex):
        return False

    if index.dtype != "int":
        return False

    if index.name is not None:
        return False

    # we aren't checking for 0-n row values because any kind of
    # filtering or sampling will create gaps and incorrectly
    # mark this as a non-default index (return False)
    return True


def normalize_index_and_columns(df: pd.DataFrame) -> pd.DataFrame:
    """
    Any additional formatting that needs to happen to the index,
    the columns, or the data itself should be done here.
    """
    display_df = df.copy()

    display_df = normalize_index(display_df)
    display_df = normalize_columns(display_df)

    return display_df


def normalize_index(df: pd.DataFrame) -> pd.DataFrame:
    """ """
    if settings.RESET_INDEX_VALUES and not is_default_index(df.index):
        # preserve 0-n row numbers for frontend
        # if custom/MultiIndex is used
        df.reset_index(inplace=True)

    is_multiindex = isinstance(df.index, pd.MultiIndex)

    # if index or column values are numeric, we need to convert to strings
    # (whether pd.Index or pd.MultiIndex) to avoid build_table_schema() errors
    index_name = getattr(df.index, "names", None)
    # may be `FrozenList([None, None ...])`
    if not any(index_name):
        index_name = getattr(df.index, "name")
    index_name = index_name or "index"
    # build_table_schema() doesn't like non-string index names
    if not isinstance(index_name, str):
        if is_multiindex:
            index_name = list(map(str, index_name))
        else:
            index_name = str(index_name)

    if settings.FLATTEN_INDEX_VALUES and is_multiindex:
        df.index = df.index.to_flat_index()
        df.index = [", ".join([str(val) for val in index_vals]) for index_vals in df.index]

    if settings.STRINGIFY_INDEX_VALUES:
        if is_multiindex:
            df.index = pd.MultiIndex.from_tuples(stringify_index(df.index), names=index_name)
        else:
            df.index = pd.Index(stringify_index(df.index), name=index_name)
    return df


def normalize_columns(df: pd.DataFrame) -> pd.DataFrame:
    """
    Any additional formatting that needs to happen to the columns,
    or the data itself should be done here.
    """
    if settings.FLATTEN_COLUMN_VALUES and isinstance(df.columns, pd.MultiIndex):
        df.columns = df.columns.to_flat_index()
        df.columns = [", ".join([str(val) for val in column_vals]) for column_vals in df.columns]

    if settings.STRINGIFY_COLUMN_VALUES:
        df.columns = pd.Index(stringify_index(df.columns))

    logger.debug("-- cleaning columns before display --")
    for column in df.columns:
<<<<<<< HEAD
        df[column] = clean_column_values(df[column])

=======
        standard_dtypes = ["float", "int", "bool"]
        if df[column].dtype in standard_dtypes or str(df[column].dtype).startswith("datetime"):
            logger.debug(f"skipping `{column=}` since it has dtype `{df[column].dtype}`")
            continue
        logger.debug(f"--> cleaning `{column=}` with dtype `{df[column].dtype}`")
        df[column] = clean_column_values(df[column])
>>>>>>> 5539563d
    return df


def stringify_index(index: pd.Index):
    """
    Convenience method to cast index/column values as strings.
    (Handles pd.Index as well as pd.MultiIndex objects)
    """
    if isinstance(index[0], (list, tuple)):
        # pd.MultiIndex
        return list(map(stringify_index, index))
    return tuple(map(str, index))


def clean_column_values(s: pd.Series) -> pd.Series:
    """
    Cleaning/conversion for values in a series to prevent
    build_table_schema() or frontend rendering errors.
    """
    s = date_time.handle_time_period_series(s)
    s = date_time.handle_time_delta_series(s)

    s = datatypes.handle_dtype_series(s)
    s = datatypes.handle_interval_series(s)
    s = datatypes.handle_ip_address_series(s)
    s = datatypes.handle_complex_number_series(s)

    s = geometry.handle_geometry_series(s)
<<<<<<< HEAD
=======

    s = datatypes.handle_dict_series(s)
    s = datatypes.handle_sequence_series(s)
>>>>>>> 5539563d
    s = datatypes.handle_unk_type_series(s)
    return s


def generate_metadata(display_id: str, **dataframe_info):
    from dx.utils.tracking import DISPLAY_ID_TO_FILTERS, DISPLAY_ID_TO_METADATA

    # these are set whenever store_sample_to_history() is called after a filter action from the frontend
    filters = DISPLAY_ID_TO_FILTERS.get(display_id, [])
    existing_metadata = DISPLAY_ID_TO_METADATA.get(display_id, {})
    sample_history = existing_metadata.get("datalink", {}).get("sample_history", [])
    metadata = {
        "datalink": {
            "dataframe_info": dataframe_info,
            "dx_settings": settings.dict(
                exclude={
                    "RENDERABLE_OBJECTS": True,
                    "DATETIME_STRING_FORMAT": True,
                    "MEDIA_TYPE": True,
                }
            ),
            "display_id": display_id,
            "applied_filters": filters,
            "sample_history": sample_history,
            "sampling_time": pd.Timestamp("now").strftime(settings.DATETIME_STRING_FORMAT),
        },
        "display_id": display_id,
    }
    logger.debug(f"{metadata=}")
    return metadata<|MERGE_RESOLUTION|>--- conflicted
+++ resolved
@@ -105,17 +105,12 @@
 
     logger.debug("-- cleaning columns before display --")
     for column in df.columns:
-<<<<<<< HEAD
-        df[column] = clean_column_values(df[column])
-
-=======
         standard_dtypes = ["float", "int", "bool"]
         if df[column].dtype in standard_dtypes or str(df[column].dtype).startswith("datetime"):
             logger.debug(f"skipping `{column=}` since it has dtype `{df[column].dtype}`")
             continue
         logger.debug(f"--> cleaning `{column=}` with dtype `{df[column].dtype}`")
         df[column] = clean_column_values(df[column])
->>>>>>> 5539563d
     return df
 
 
@@ -144,12 +139,9 @@
     s = datatypes.handle_complex_number_series(s)
 
     s = geometry.handle_geometry_series(s)
-<<<<<<< HEAD
-=======
 
     s = datatypes.handle_dict_series(s)
     s = datatypes.handle_sequence_series(s)
->>>>>>> 5539563d
     s = datatypes.handle_unk_type_series(s)
     return s
 
