--- conflicted
+++ resolved
@@ -31,11 +31,7 @@
     df = pd.DataFrame(data)
 
     orig_mode = settings.DISPLAY_MODE.value
-<<<<<<< HEAD
-    set_display_mode(mode)
-=======
     set_display_mode(mode, ipython_shell=ipython_shell)
->>>>>>> 98001318
     ipydisplay(df)
     set_display_mode(orig_mode, ipython_shell=ipython_shell)
     return
