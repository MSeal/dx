import logging
import sys
from functools import lru_cache
from typing import List, Optional

import numpy as np
import pandas as pd
from IPython.core.interactiveshell import InteractiveShell
from pydantic import BaseSettings, validator

from dx.types import DXDisplayMode, DXSamplingMethod

MB = 1024 * 1024


class Settings(BaseSettings):
    LOG_LEVEL = logging.DEBUG

    # "enhanced" (GRID) display mode
    DISPLAY_MAX_ROWS: int = 60
    DISPLAY_MAX_COLUMNS: int = 20
    HTML_TABLE_SCHEMA: bool = False
    MEDIA_TYPE: str = "application/vnd.dataresource+json"

    MAX_RENDER_SIZE_BYTES: int = 100 * MB
    RENDERABLE_OBJECTS: List[type] = [pd.DataFrame, np.ndarray]

    # what percentage of the dataset to remove during each truncation
    # in order to get large datasets under MAX_RENDER_SIZE_BYTES
    TRUNCATION_FACTOR: float = 0.1

    DISPLAY_MODE: DXDisplayMode = DXDisplayMode.simple

    SAMPLING_METHOD: DXSamplingMethod = DXSamplingMethod.outer
    COLUMN_SAMPLING_METHOD: DXSamplingMethod = DXSamplingMethod.outer
    ROW_SAMPLING_METHOD: DXSamplingMethod = DXSamplingMethod.outer
    # TODO: support more than just int type here
    # https://pandas.pydata.org/docs/reference/api/pandas.DataFrame.sample.html
    RANDOM_STATE: int = 12_648_430

    @validator("RENDERABLE_OBJECTS", pre=True, always=True)
    def validate_renderables(cls, vals):
        """Allow passing comma-separated strings or actual types."""
        if isinstance(vals, str):
            vals = vals.replace(",", "").split()
        if not isinstance(vals, list):
            vals = [vals]

        valid_vals = []
        for val in vals:
            if isinstance(val, type):
                valid_vals.append(val)
                continue
            try:
                val_type = eval(str(val))
                valid_vals.append(val_type)
            except Exception as e:
                logger.exception(f"can't evaluate {val} type as renderable object: {e}")

        return valid_vals

    class Config:
        validate_assignment = True


@lru_cache
def get_settings():
    return Settings()


settings = get_settings()


<<<<<<< HEAD
logging.basicConfig(
    level=settings.LOG_LEVEL,
    force=True,
    stream=sys.stdout,
    format="%(asctime)s | %(name)s | %(levelname)s | %(message)s",
)
logger = logging.getLogger(__name__)


def set_display_mode(mode: DXDisplayMode = DXDisplayMode.simple):
=======
def set_display_mode(
    mode: DXDisplayMode = DXDisplayMode.simple,
    ipython_shell: Optional[InteractiveShell] = None,
):
>>>>>>> 98001318
    """
    Sets the display mode for the IPython formatter in the current session.
    - "plain" (vanilla python/pandas display)
    - "simple" (classic simpleTable/DEX display)
    - "enhanced" (GRID display)
    """
    # circular imports
    from dx.formatters.dataresource import deregister
    from dx.formatters.dx import register
    from dx.formatters.main import reset

    global settings
    settings.DISPLAY_MODE = mode

    if str(mode) == DXDisplayMode.enhanced.value:
<<<<<<< HEAD
        register()
    elif str(mode) == DXDisplayMode.simple.value:
        deregister()
    elif str(mode) == DXDisplayMode.plain.value:
        reset()


def set_option(key, value) -> None:
=======
        register(ipython_shell=ipython_shell)
    elif str(mode) == DXDisplayMode.simple.value:
        deregister(ipython_shell=ipython_shell)
    elif str(mode) == DXDisplayMode.plain.value:
        reset(ipython_shell=ipython_shell)
    else:
        raise ValueError(f"`{mode}` is not a supported display mode")


def set_option(
    key,
    value,
    ipython_shell: Optional[InteractiveShell] = None,
) -> None:
>>>>>>> 98001318
    key = str(key).upper()

    global settings
    if getattr(settings, key, None):
        setattr(settings, key, value)

        # this may be the most straightforward way to handle
        # IPython display formatter changes being done through
        # settings updates for now, but I don't like it being here
        if key == "DISPLAY_MODE":
            set_display_mode(value, ipython_shell=ipython_shell)

        return
    raise ValueError(f"{key} is not a valid setting")<|MERGE_RESOLUTION|>--- conflicted
+++ resolved
@@ -71,23 +71,10 @@
 settings = get_settings()
 
 
-<<<<<<< HEAD
-logging.basicConfig(
-    level=settings.LOG_LEVEL,
-    force=True,
-    stream=sys.stdout,
-    format="%(asctime)s | %(name)s | %(levelname)s | %(message)s",
-)
-logger = logging.getLogger(__name__)
-
-
-def set_display_mode(mode: DXDisplayMode = DXDisplayMode.simple):
-=======
 def set_display_mode(
     mode: DXDisplayMode = DXDisplayMode.simple,
     ipython_shell: Optional[InteractiveShell] = None,
 ):
->>>>>>> 98001318
     """
     Sets the display mode for the IPython formatter in the current session.
     - "plain" (vanilla python/pandas display)
@@ -103,16 +90,6 @@
     settings.DISPLAY_MODE = mode
 
     if str(mode) == DXDisplayMode.enhanced.value:
-<<<<<<< HEAD
-        register()
-    elif str(mode) == DXDisplayMode.simple.value:
-        deregister()
-    elif str(mode) == DXDisplayMode.plain.value:
-        reset()
-
-
-def set_option(key, value) -> None:
-=======
         register(ipython_shell=ipython_shell)
     elif str(mode) == DXDisplayMode.simple.value:
         deregister(ipython_shell=ipython_shell)
@@ -127,7 +104,6 @@
     value,
     ipython_shell: Optional[InteractiveShell] = None,
 ) -> None:
->>>>>>> 98001318
     key = str(key).upper()
 
     global settings
