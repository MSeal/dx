--- conflicted
+++ resolved
@@ -39,15 +39,9 @@
 
         if self.use_header:
             heading_html = f"<h6 class='bp3-heading'>{self.level.value.title()}</h6>"
-<<<<<<< HEAD
-            return f"<div class='{callout_class_str}'>{heading_html}{self.message}</div>"
-
-        return f"<div class='{callout_class_str}'>{self.message}</div>"
-=======
             return f"""<div class="{callout_class_str}" style="margin-bottom: 0.5rem">{heading_html}{self.message}</div>"""
 
         return f"""<div class="{callout_class_str}" style="margin-bottom: 0.5rem">{self.message}</div>"""
->>>>>>> 98001318
 
 
 def display_callout(
@@ -64,10 +58,7 @@
         icon=icon,
     )
     display_id = display_id or str(uuid.uuid4())
-<<<<<<< HEAD
-=======
 
     # TODO: coordinate with frontend to replace this with a standalone media type
     # instead of rendering HTML with custom classes/styles
->>>>>>> 98001318
     display(HTML(callout.html), display_id=display_id)