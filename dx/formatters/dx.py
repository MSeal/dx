import uuid
from functools import lru_cache
from typing import List, Optional

import numpy as np
import pandas as pd
from IPython import get_ipython
from IPython.core.formatters import DisplayFormatter
from IPython.core.interactiveshell import InteractiveShell
from IPython.display import display as ipydisplay
from pandas.io.json import build_table_schema
from pydantic import BaseSettings, Field

from dx.config import DEFAULT_IPYTHON_DISPLAY_FORMATTER, IN_IPYTHON_ENV
<<<<<<< HEAD
from dx.formatters.callouts import display_callout
from dx.formatters.main import _get_df_variable_name, _register_display_id
from dx.formatters.utils import (
    is_default_index,
    stringify_columns,
    stringify_indices,
    truncate_and_describe,
)
=======
from dx.formatters.utils import normalize_index_and_columns, truncate_and_describe
>>>>>>> 98001318
from dx.settings import settings


class DXSettings(BaseSettings):
    DX_DISPLAY_MAX_ROWS: int = 100_000
    DX_DISPLAY_MAX_COLUMNS: int = 50
    DX_HTML_TABLE_SCHEMA: bool = Field(True, allow_mutation=False)
    DX_MEDIA_TYPE: str = Field("application/vnd.dex.v1+json", allow_mutation=False)
    DX_RENDERABLE_OBJECTS: List[type] = [pd.DataFrame, np.ndarray]

    class Config:
        validate_assignment = True  # we need this to enforce `allow_mutation`
        json_encoders = {type: lambda t: str(t)}


@lru_cache
def get_dx_settings():
    return DXSettings()


dx_settings = get_dx_settings()


class DXDisplayFormatter(DisplayFormatter):
    def format(self, obj, **kwargs):

        if isinstance(obj, tuple(settings.RENDERABLE_OBJECTS)):
            display_id = str(uuid.uuid4())
            df_obj = pd.DataFrame(obj)
<<<<<<< HEAD
            _register_display_id(df_obj, display_id)
            payload, metadata = _render_dx(df_obj, display_id)
=======
            payload, metadata = format_dx(df_obj, display_id)
>>>>>>> 98001318
            # TODO: determine if/how we can pass payload/metadata with
            # display_id for the frontend to pick up properly
            return ({}, {})

        return DEFAULT_IPYTHON_DISPLAY_FORMATTER.format(obj, **kwargs)


def generate_dx_body(df: pd.DataFrame, display_id: Optional[str] = None) -> tuple:
    """
    Transforms the dataframe to a payload dictionary containing the
    table schema and column values as arrays.
    """
<<<<<<< HEAD
    # temporary workaround for numeric column rendering errors
    # https://noteables.slack.com/archives/C03CB8A4Z2L/p1658497348488939
    display_df = df.copy()
    display_df = stringify_columns(display_df)

    # temporary workaround for numeric MultiIndices
    # because of pandas build_table_schema() errors
    if not is_default_index(display_df.index):
        display_df.reset_index(inplace=True)

    # build_table_schema() also doesn't like pd.NAs
    display_df.fillna(np.nan, inplace=True)

=======
>>>>>>> 98001318
    # this will include the `df.index` by default (e.g. slicing/sampling)
    payload_body = {
        "schema": build_table_schema(df),
        "data": df.reset_index().transpose().values.tolist(),
        "datalink": {},
    }
    payload = {dx_settings.DX_MEDIA_TYPE: payload_body}

    metadata_body = {
        "datalink": {
            "dataframe_info": {},
            "dx_settings": settings.json(exclude={"RENDERABLE_OBJECTS": True}),
        },
    }
    metadata = {dx_settings.DX_MEDIA_TYPE: metadata_body}

    display_id = display_id or str(uuid.uuid4())
    payload_body["datalink"]["display_id"] = display_id
    metadata_body["datalink"]["display_id"] = display_id

    return (payload, metadata)


def format_dx(df, display_id) -> tuple:
    df = normalize_index_and_columns(df)
    df, dataframe_info = truncate_and_describe(df)
    payload, metadata = generate_dx_body(df, display_id)
    metadata[dx_settings.DX_MEDIA_TYPE]["datalink"]["dataframe_info"] = dataframe_info

    # don't pass a dataframe in here, otherwise you'll get recursion errors
    with pd.option_context("html.table_schema", dx_settings.DX_HTML_TABLE_SCHEMA):
        ipydisplay(payload, raw=True, metadata=metadata, display_id=display_id)

    return (payload, metadata)


def register(ipython_shell: Optional[InteractiveShell] = None) -> None:
    """
    Enables the DEX media type output display formatting and
    updates global dx & pandas settings with DX settings.
    """
    if not IN_IPYTHON_ENV and ipython_shell is None:
        return

    global settings
    settings.DISPLAY_MODE = "enhanced"

    settings.DISPLAY_MAX_COLUMNS = dx_settings.DX_DISPLAY_MAX_COLUMNS
    settings.DISPLAY_MAX_ROWS = dx_settings.DX_DISPLAY_MAX_ROWS
    settings.MEDIA_TYPE = dx_settings.DX_MEDIA_TYPE
    settings.RENDERABLE_OBJECTS = dx_settings.DX_RENDERABLE_OBJECTS

    pd.set_option("display.max_columns", dx_settings.DX_DISPLAY_MAX_COLUMNS)
    pd.set_option("display.max_rows", dx_settings.DX_DISPLAY_MAX_ROWS)

    ipython = ipython_shell or get_ipython()
    ipython.display_formatter = DXDisplayFormatter()<|MERGE_RESOLUTION|>--- conflicted
+++ resolved
@@ -12,18 +12,9 @@
 from pydantic import BaseSettings, Field
 
 from dx.config import DEFAULT_IPYTHON_DISPLAY_FORMATTER, IN_IPYTHON_ENV
-<<<<<<< HEAD
 from dx.formatters.callouts import display_callout
 from dx.formatters.main import _get_df_variable_name, _register_display_id
-from dx.formatters.utils import (
-    is_default_index,
-    stringify_columns,
-    stringify_indices,
-    truncate_and_describe,
-)
-=======
 from dx.formatters.utils import normalize_index_and_columns, truncate_and_describe
->>>>>>> 98001318
 from dx.settings import settings
 
 
@@ -53,12 +44,8 @@
         if isinstance(obj, tuple(settings.RENDERABLE_OBJECTS)):
             display_id = str(uuid.uuid4())
             df_obj = pd.DataFrame(obj)
-<<<<<<< HEAD
             _register_display_id(df_obj, display_id)
-            payload, metadata = _render_dx(df_obj, display_id)
-=======
             payload, metadata = format_dx(df_obj, display_id)
->>>>>>> 98001318
             # TODO: determine if/how we can pass payload/metadata with
             # display_id for the frontend to pick up properly
             return ({}, {})
@@ -71,7 +58,6 @@
     Transforms the dataframe to a payload dictionary containing the
     table schema and column values as arrays.
     """
-<<<<<<< HEAD
     # temporary workaround for numeric column rendering errors
     # https://noteables.slack.com/archives/C03CB8A4Z2L/p1658497348488939
     display_df = df.copy()
@@ -79,14 +65,12 @@
 
     # temporary workaround for numeric MultiIndices
     # because of pandas build_table_schema() errors
-    if not is_default_index(display_df.index):
-        display_df.reset_index(inplace=True)
+    if isinstance(display_df.index, pd.MultiIndex):
+        display_df = stringify_indices(display_df)
 
     # build_table_schema() also doesn't like pd.NAs
     display_df.fillna(np.nan, inplace=True)
 
-=======
->>>>>>> 98001318
     # this will include the `df.index` by default (e.g. slicing/sampling)
     payload_body = {
         "schema": build_table_schema(df),
