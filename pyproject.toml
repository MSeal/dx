--- conflicted
+++ resolved
@@ -1,10 +1,6 @@
 [tool.poetry]
 name = "dx"
-<<<<<<< HEAD
 version = "1.2.0"
-=======
-version = "1.1.3"
->>>>>>> 98001318
 description = "Python wrapper for Data Explorer"
 authors = ["Dave Shoup <dave.shoup@gmail.com>", "Kyle Kelley <rgbkrk@gmail.com>"]
 readme = "README.md"
