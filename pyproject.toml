--- conflicted
+++ resolved
@@ -23,23 +23,19 @@
 mkdocstrings-python = {version = "^0.7.1", optional = true}
 
 [tool.poetry.dev-dependencies]
-pytest = "^7.1.2"
-pytest-cov = "^3.0.0"
-pytest-mock = "^3.8.2"
 black = "^22.6.0"
 flake8 = "^5.0.4"
+flake8-docstrings = "^1.6.0"
 isort = "^5.10.1"
 nox = "^2022.8.7"
 nox-poetry = "^1.0.0"
-flake8-docstrings = "^1.6.0"
+pytest = "^7.1.2"
+pytest-benchmark = "^3.4.1"
+pytest-cov = "^3.0.0"
+pytest-mock = "^3.8.2"
 # for datatype testing
+Faker = "^14.1.2"
 geopandas = "^0.11.1"
-<<<<<<< HEAD
-Faker = "^14.1.0"
-pytest-benchmark = "^3.4.1"
-=======
-Faker = "^14.2.1"
->>>>>>> c4822fd5
 
 [tool.poetry.extras]
 docs = ["mkdocs", "mkdocs-material", "mkdocs-jupyter", "mkdocstrings", "mkdocstrings-python"]
